from ...operations.operation_base import Operation
from ...tensor_base import Tensor
from numbers import Integral
import numpy as np

from numba import njit


@njit
def _dot_tanh_accum(x, W):
    for n in range(len(x) - 1):
        x[n + 1] += np.dot(x[n], W)
        x[n + 1] = np.tanh(x[n + 1])


class RecurrentUnit(Operation):
    """ Defines a basic recurrent unit for a RNN.

        This unit operates on a sequence of data {X_j | (0 <= j <= T - 1)}, producing
        a sequence of "hidden descriptors": {S_i | (0 <= i <= T}}, via the trainable parameters
        U and W

                                S_{t} = tanh(U X_{t-1} + W S_{t-1})

        For a language model, S_{t} is traditionally mapped to a prediction of X_t via: softmax(V S_t),
        where V is yet another trainable parameter (not built into the recurrent unit)."""

    def __call__(self, X, U, W, s0=None, bp_lim=None):
        """ Performs a forward pass of sequential data through a simple RNN layer, returning
            the 'hidden-descriptors' arrived at by utilizing the trainable parameters U and V:

                                S_{t} = tanh(U X_{t-1} + W S_{t-1})

            Parameters
            ----------
            X : mygrad.Tensor, shape=(T, N, C)
               The sequential data to be passed forward.

            U : mygrad.Tensor, shape=(D, C)
               The weights used to map sequential data to its hidden-descriptor representation

            W : mygrad.Tensor, shape=(D, D)
                The weights used to map a hidden-descriptor to a hidden-descriptor.

            s0 : Optional[mygrad.Tensor, numpy.ndarray], shape=(N, D)
                The 'seed' hidden descriptors to feed into the RNN. If None, a Tensor
                of zeros of shape (N, D) is created.

            bp_lim : Optional[int]
                The (non-zero) limit of the number of back propagations through time are
                performed


            Returns
            -------
            mygrad.Tensor
                The sequence of 'hidden-descriptors' produced by the forward pass of the RNN."""
        if bp_lim is not None:
            assert isinstance(bp_lim, Integral) and 0 < bp_lim <= len(X)
        self.bp_lim = bp_lim if bp_lim is not None else len(X)

        self.X = X
        self.U = U
        self.W = W
        self._hidden_seq = []

        seq = self.X.data
        out = np.zeros((seq.shape[0] + 1, seq.shape[1], self.U.shape[-1]))

        if s0 is not None:
            out[0] = s0.data if isinstance(s0, Tensor) else s0

        np.dot(seq, self.U.data, out=out[1:])
        _dot_tanh_accum(out, self.W.data)

        self._hidden_seq = Tensor(out, _creator=self)

        return self._hidden_seq.data

<<<<<<< HEAD

    def backward(self, grad, seq_index=None):
        if self.U.constant and self.W.constant and self.X.constant and self.backprop_s:
=======
    def backward(self, grad):
        """ Performs back propagation through time (with optional truncation), using the
            following notation:
                s_t = tanh(f_t)
                f_t = U x_{t-1} + W s_{t-1}
        """
        if self.U.constant and self.W.constant and self.X.constant:
>>>>>>> ad023ec3
            return None

        s = self._hidden_seq

        dst_dft = (1 - s.data ** 2)  # ds_{t} / d_f{t}
        dLt_dst = np.copy(grad)  # dL_{t} / ds_{t}
        old_dst = np.zeros_like(grad)

        for i in range(self.bp_lim):
            # dL_{n} / ds_{t+1} -> dL_{n} / df_{t+1}  | ( n > t )
            index = slice(2, len(grad) - i)
            dLn_ft1 = dst_dft[index] * (dLt_dst[index] - old_dst[index])
            old_dst = np.copy(dLt_dst)
            dLt_dst[1:len(grad) - (i + 1)] += np.dot(dLn_ft1, self.W.data.T)  # dL_{t} / ds_{t} + ... + dL_{n} / ds_{t}

        self._hidden_seq.grad = dLt_dst  # element t: dL_{t} / ds_{t} + ... + dL_{T_lim} / ds_{t}

        dLt_dft = dLt_dst[1:] * dst_dft[1:]  # dL_{t} / df_{t} + ... + dL_{T_lim} / df_{t}

        if not self.U.constant:
            self.U.backward(np.einsum("ijk, ijl -> kl", self.X.data, dLt_dft))  # dL_{1} / dU + ... + dL_{T} / dU
        if not self.W.constant:
            self.W.backward(np.einsum("ijk, ijl -> kl", s.data[:-1], dLt_dft))  # dL_{1} / dW + ... + dL_{T} / dW
        if not self.X.constant:
            self.X.backward(np.dot(dLt_dft, self.U.data.T))  # dL_{1} / dX + ... + dL_{T} / dX

    def null_gradients(self):
        """ Back-propagates `None` to the gradients of the operation's input Tensors."""
        for x in [self.X, self.U, self.W]:
            x.null_gradients()


def simple_RNN(X, U, W, s0=None, bp_lim=None):
    """ Performs a forward pass of sequential data through a simple RNN layer, returning
        the 'hidden-descriptors' arrived at by utilizing the trainable parameters U and V:

                            S_{t} = tanh(U X_{t-1} + W S_{t-1})

        Parameters
        ----------
        X : mygrad.Tensor, shape=(T, N, C)
           The sequential data to be passed forward.

        U : mygrad.Tensor, shape=(D, C)
           The weights used to map sequential data to its hidden-descriptor representation

        W : mygrad.Tensor, shape=(D, D)
            The weights used to map a hidden-descriptor to a hidden-descriptor.

        s0 : Optional[mygrad.Tensor, numpy.ndarray], shape=(N, D)
            The 'seed' hidden descriptors to feed into the RNN. If None, a Tensor
            of zeros of shape (N, D) is created.

        bp_lim : Optional[int]
            The (non-zero) limit of the depth of back propagation through time to be
            performed. If `None` back propagation is passed back through the entire sequence.

            E.g. `bp_lim=3` will propagate gradients only up to 3 steps backward through the
            recursive sequence.

        Returns
        -------
        mygrad.Tensor
            The sequence of 'hidden-descriptors' produced by the forward pass of the RNN.

        Notes
        -----
        T : Sequence length
        N : Batch size
        C : Length of single datum
        D : Length of 'hidden' descriptor"""
    s = Tensor._op(RecurrentUnit, X, U, W, op_kwargs=dict(s0=s0, bp_lim=bp_lim))
    s.creator._hidden_seq = s
    return s





@njit
def _gru_layer(s, z, r, h, Wz, Wr, Wh, bz, br, bh):
    for n in range(len(s) - 1):
        z[n] += np.dot(s[n], Wz) + bz
        z[n] = 1 / (1 + np.exp(-z[n]))

        r[n] += np.dot(s[n], Wr) + br
        r[n] = 1 / (1 + np.exp(-r[n]))

        h[n] += np.dot(r[n] * s[n], Wh) + bh
        h[n] = np.tanh(h[n])

        s[n + 1] = (1 - z[n]) * h[n] + z[n] * s[n]


def _gru_dLds(s, z, r, h, dLds, Wz, Wr, Wh):
    """
    Returns
    --------
        partial dL / ds(t+1) * ds(t+1) / ds(t) +
        partial dL / ds(t+1) * ds(t+1) / dz(t) * dz(t) / ds(t) +
        partial dL / ds(t+1) * ds(t+1) / dh(t) * dh(t) / ds(t) +
        partial dL / ds(t+1) * ds(t+1) / dh(t) * dh(t) / dr(t) * dr(t) / ds(t)
    """
    dz = 1 - z # note: not actually ds(t+1) / dz(t)
    dh = 1 - h ** 2
    dLdh = np.dot(dLds * dh * dz, Wh.T)

    return z * dLds + \
           np.dot((dLds * (s - h)) * z * dz, Wz.T) + \
           dLdh * r + \
           np.dot(dLdh * s * r * (1 - r), Wr.T)


class GRUnit(Operation):
    def __init__(self, Uz, Wz, bz, Ur, Wr, br, Uh, Wh, bh, bp_lim):
        self.Uz = Uz
        self.Wz = Wz
        self.bz = bz

        self.Ur = Ur
        self.Wr = Wr
        self.br = br

        self.Uh = Uh
        self.Wh = Wh
        self.bh = bh

        self.bp_lim = bp_lim

        self._input_seq = None
        self._hidden_seq = []

        self._z = []
        self._r = []
        self._h = []


    def __call__(self, seq, s0=None):
        self._input_seq = seq if self._input_seq is None else np.vstack((self._input_seq, seq))

        z = np.zeros((seq.shape[0], seq.shape[1], self.Uz.shape[-1]))
        r = np.zeros((seq.shape[0], seq.shape[1], self.Ur.shape[-1]))
        h = np.zeros((seq.shape[0], seq.shape[1], self.Uh.shape[-1]))
        out = np.zeros((seq.shape[0] + 1, seq.shape[1], self.Uz.shape[-1]))

        if self._hidden_seq:
            out[0] = self._hidden_seq[-1].data
        elif s0 is not None:
            out[0] = s0.data if isinstance(s0, Tensor) else s0

        np.dot(seq, self.Uz.data, out=z)
        np.dot(seq, self.Ur.data, out=r)
        np.dot(seq, self.Uh.data, out=h)

        _gru_layer(out, z, r, h,
                   self.Wz.data, self.Wr.data, self.Wh.data,
                   self.bz.data, self.br.data, self.bh.data)


        if not self._hidden_seq:
            self._hidden_seq = Tensor(out, _creator=self)
        else:
            new_dat = np.vstack((self._hidden_seq.data, out[1:]))
            self._hidden_seq = Tensor(new_dat, _creator=self)

        if not self._z:
            self._z = Tensor(z, _creator=self)
        else:
            new_dat = np.vstack((self._z.data, z[1:]))
            self._z = Tensor(new_dat, _creator=self)

        if not self._r:
            self._r = Tensor(r, _creator=self)
        else:
            new_dat = np.vstack((self._r.data, r[1:]))
            self._r = Tensor(new_dat, _creator=self)

        if not self._h:
            self._h = Tensor(h, _creator=self)
        else:
            new_dat = np.vstack((self._h.data, h[1:]))
            self._h = Tensor(new_dat, _creator=self)

        return self._hidden_seq


    def backward(self, grad, seq_index=None):
        s = self._hidden_seq.data[:-1]
        z = self._z.data
        r = self._r.data
        h = self._h.data

        dLds = grad[1:]

        for i in range(min(s.shape[0] - 1, self.bp_lim)):
            #  dL(t) / ds(t) + dL(t+1) / ds(t)
            dLds[len(dLds) - (i + 2)] += _gru_dLds(s[len(dLds) - (i + 1)],
                                                   z[len(dLds) - (i + 1)],
                                                   r[len(dLds) - (i + 1)],
                                                   h[len(dLds) - (i + 1)],
                                                   dLds[len(dLds) - (i + 1)],
                                                   self.Wz.data,
                                                   self.Wr.data,
                                                   self.Wh.data)

        zgrad = dLds * (s - h) # dL / dz
        hgrad = dLds * (1 - z) # dL / dh
        rgrad = np.dot((1 - h ** 2) * hgrad, self.Wh.data.T) * s # dL / dr

        self._hidden_seq.grad = dLds
        self._z.grad = zgrad
        self._r.grad = rgrad
        self._h.grad = hgrad

        dz = zgrad * z * (1 - z)
        dr = rgrad * r * (1 - r)
        dh = hgrad * (1 - h ** 2)

        self.Uz.backward(np.einsum("ijk, ijl -> kl", self._input_seq, dz))
        self.Wz.backward(np.einsum("ijk, ijl -> kl", s, dz))
        self.bz.backward(np.sum(np.sum(dz, axis=0), axis=0))

        self.Ur.backward(np.einsum("ijk, ijl -> kl", self._input_seq, dr))
        self.Wr.backward(np.einsum("ijk, ijl -> kl", s, dr))
        self.br.backward(np.sum(np.sum(dr, axis=0), axis=0))

        self.Uh.backward(np.einsum("ijk, ijl -> kl", self._input_seq, dh))
        self.Wh.backward(np.einsum("ijk, ijl -> kl", (s * r), dh))
        self.bh.backward(np.sum(np.sum(dh, axis=0), axis=0))<|MERGE_RESOLUTION|>--- conflicted
+++ resolved
@@ -77,11 +77,7 @@
 
         return self._hidden_seq.data
 
-<<<<<<< HEAD
-
-    def backward(self, grad, seq_index=None):
-        if self.U.constant and self.W.constant and self.X.constant and self.backprop_s:
-=======
+
     def backward(self, grad):
         """ Performs back propagation through time (with optional truncation), using the
             following notation:
@@ -89,7 +85,6 @@
                 f_t = U x_{t-1} + W s_{t-1}
         """
         if self.U.constant and self.W.constant and self.X.constant:
->>>>>>> ad023ec3
             return None
 
         s = self._hidden_seq
